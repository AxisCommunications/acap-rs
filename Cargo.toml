[workspace]
members = [
    "apps/*",
    "crates/*",
]
resolver = "2"

[workspace.dependencies]
bindgen = "0.69.4"
env_logger = "0.11.2"
glib-sys = "0.19.5"
libc = "0.2.153"
log = "0.4.20"
pkg-config = "0.3.30"
syslog = "6.1.1"
thiserror = "1.0.57"

licensekey = { path = "crates/licensekey" }
<<<<<<< HEAD
mdb = { path = "crates/mdb" }
mdb-sys = { path = "crates/mdb-sys" }
=======
licensekey-sys = { path = "crates/licensekey-sys" }
app-logging = { path = "crates/app-logging" }
>>>>>>> 64970ae5

[workspace.package]
edition = "2021"<|MERGE_RESOLUTION|>--- conflicted
+++ resolved
@@ -15,14 +15,11 @@
 syslog = "6.1.1"
 thiserror = "1.0.57"
 
+app-logging = { path = "crates/app-logging" }
 licensekey = { path = "crates/licensekey" }
-<<<<<<< HEAD
+licensekey-sys = { path = "crates/licensekey-sys" }
 mdb = { path = "crates/mdb" }
 mdb-sys = { path = "crates/mdb-sys" }
-=======
-licensekey-sys = { path = "crates/licensekey-sys" }
-app-logging = { path = "crates/app-logging" }
->>>>>>> 64970ae5
 
 [workspace.package]
 edition = "2021"