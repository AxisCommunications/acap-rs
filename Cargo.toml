--- conflicted
+++ resolved
@@ -51,18 +51,15 @@
 axstorage-sys = { path = "crates/axstorage-sys" }
 bbox = { path = "crates/bbox" }
 bbox-sys = { path = "crates/bbox-sys" }
-<<<<<<< HEAD
-larod = { path = "crates/larod" }
-larod-sys = { path = "crates/larod-sys" }
-=======
 cargo-acap-build = { path = "crates/cargo-acap-build" }
 cli-version = { path = "crates/cli-version" }
 device-manager = { path = "crates/device-manager" }
->>>>>>> cd8e5cc5
 licensekey = { path = "crates/licensekey" }
 licensekey-sys = { path = "crates/licensekey-sys" }
 mdb = { path = "crates/mdb" }
 mdb-sys = { path = "crates/mdb-sys" }
+larod = { path = "crates/larod" }
+larod-sys = { path = "crates/larod-sys" }
 
 [workspace.package]
 edition = "2021"
