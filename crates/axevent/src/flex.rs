#![allow(non_upper_case_globals)]
#![allow(clippy::redundant_closure_call)]
//! Flexible API for declaring and sending events.
//!
//! It is meant to support migrating users and power users by providing a safe API that
//! * has a similar structure to the C API, and
//! * allows everything that can be done (safely) with the C API.
//!
//! Please see the ACAP documentation for [`axevent.h`](https://axiscommunications.github.io/acap-documentation/docs/api/src/api/axevent/html/axevent_8h.html).
<<<<<<< HEAD
=======
use std::{
    any,
    collections::HashMap,
    ffi::{c_char, c_double, c_int, c_uint, c_void, CStr, CString},
    fmt::Debug,
    mem::ManuallyDrop,
    process, ptr,
    ptr::NonNull,
    sync::Mutex,
};

>>>>>>> 3b931b4b
use axevent_sys::{
    ax_event_free, ax_event_get_key_value_set, ax_event_get_time_stamp2, ax_event_handler_declare,
    ax_event_handler_free, ax_event_handler_new, ax_event_handler_send_event,
    ax_event_handler_subscribe, ax_event_handler_undeclare, ax_event_handler_unsubscribe,
    ax_event_key_value_set_add_key_value, ax_event_key_value_set_add_nice_names,
    ax_event_key_value_set_free, ax_event_key_value_set_get_boolean,
    ax_event_key_value_set_get_double, ax_event_key_value_set_get_integer,
    ax_event_key_value_set_get_string, ax_event_key_value_set_get_value_type,
    ax_event_key_value_set_mark_as_data, ax_event_key_value_set_mark_as_source,
    ax_event_key_value_set_mark_as_user_defined, ax_event_key_value_set_new,
    ax_event_key_value_set_remove_key, ax_event_new2, AXEvent, AXEventHandler, AXEventKeyValueSet,
    AXEventValueType, AXEventValueType_AX_VALUE_TYPE_BOOL, AXEventValueType_AX_VALUE_TYPE_DOUBLE,
    AXEventValueType_AX_VALUE_TYPE_ELEMENT, AXEventValueType_AX_VALUE_TYPE_INT,
    AXEventValueType_AX_VALUE_TYPE_STRING,
};
pub use glib::Error;
use glib::{
    translate::{from_glib_full, from_glib_none, IntoGlibPtr},
    DateTime,
};
use glib_sys::{g_free, gboolean, gpointer, GError};
use log::debug;
use std::marker::PhantomData;
use std::{
    any,
    collections::HashMap,
    ffi::{c_char, c_double, c_int, c_uint, c_void, CStr, CString},
    fmt::Debug,
    process, ptr,
    ptr::NonNull,
    sync::Mutex,
};

macro_rules! abort_unwind {
    ($f:expr) => {
        std::panic::catch_unwind($f).unwrap_or_else(|_| {
            process::abort();
        });
    };
}
unsafe fn try_into_unit(is_ok: gboolean, error: *mut GError) -> Result<()> {
    debug_assert_ne!(is_ok == glib::ffi::GFALSE, error.is_null());
    if error.is_null() {
        Ok(())
    } else {
        Err(from_glib_full(error))
    }
}

macro_rules! try_func {
    ($func:ident, $($arg:expr),+ $(,)?) => {{
        let mut error: *mut GError = ptr::null_mut();
        let success = $func($( $arg ),+, &mut error);
        try_into_unit(success, error)
    }}
}

#[repr(transparent)]
pub struct CStringPtr(NonNull<c_char>);

impl CStringPtr {
    /// Create an owned string from a foreign allocation
    ///
    /// # Safety
    ///
    /// In addition to the safety preconditions for [`CStr::from_ptr`] the memory must have been
    /// allocated in a manner compatible with [`glib_sys::g_free`] and there must be no other
    /// users of this memory.
    unsafe fn from_ptr(ptr: *mut c_char) -> Self {
        debug_assert!(!ptr.is_null());
        Self(NonNull::new_unchecked(ptr))
    }

    pub fn as_c_str(&self) -> &CStr {
        // SAFETY: The preconditions for instantiating this type include all preconditions
        // for `CStr::from_ptr`.
        unsafe { CStr::from_ptr(self.0.as_ptr() as *const c_char) }
    }
}

impl Drop for CStringPtr {
    fn drop(&mut self) {
        // SAFETY: The preconditions for instantiating this type include:
        // - having full ownership of the memory.
        // - having allocated the memory in a manner that is compatible with `g_free`.
        unsafe {
            g_free(self.0.as_ptr() as *mut c_void);
        }
    }
}

struct Deferred(Option<Box<dyn FnOnce()>>);

impl Drop for Deferred {
    fn drop(&mut self) {
        assert!(self.0.is_some());
        self.0.take().unwrap()()
    }
}

impl Deferred {
    unsafe fn new<T: 'static>(ptr: *mut T) -> Self {
        Self(Some(Box::new(move || drop(Box::from_raw(ptr)))))
    }
}

#[derive(Clone, Copy, Eq, Hash, PartialEq)]
pub struct Declaration(u32);

impl Declaration {
    // I think this should work
    unsafe extern "C" fn handle_callback<F>(declaration: c_uint, user_data: *mut c_void)
    where
        F: FnMut(Declaration),
    {
        abort_unwind!(|| {
            let callback = &mut *(user_data as *mut F);
            callback(Self(declaration));
        });
    }
}

/// Please see the ACAP documentation for [`ax_event.sh`](https://axiscommunications.github.io/acap-documentation/docs/api/src/api/axevent/html/ax__event_8h.html).
pub struct Event {
    raw: *mut AXEvent,
    // TODO: Considering using separate owned and borrowed key value set types.
    // This is a hack to make it possible to hand out references.
<<<<<<< HEAD
=======
    key_value_set: ManuallyDrop<KeyValueSet>,
>>>>>>> 3b931b4b
}

impl Event {
    // Even though this function is private having it as safe makes it difficult to keep track of
    // when safety preconditions must be considered, and when they need not.
    // TODO: Mark as unsafe
    fn from_raw(raw: *mut AXEvent) -> Self {
<<<<<<< HEAD
        // Converting to `*mut` is safe as long as we ensure that none of the mutable methods on
        // `KeyValueSet` are called, which we do by never handing out a mutable reference to the
        // `KeyValueSet`.
        Self { raw }
=======
        let key_value_set = unsafe { ax_event_get_key_value_set(raw) };
        debug_assert!(!key_value_set.is_null());
        // SAFETY:
        // - Converting `*const` to `*mut` is safe because it does come from neither a Rust
        //   reference nor a `restricted` C pointer, and we only ever access the resulting
        //   `KeyValueSet` through a non-mutable reference.
        // - `ax_event_get_key_value_set` never returns null (reasonable assumption).
        // TODO: Update C API documentation to guarantee this invariant.
        let key_value_set = unsafe {
            KeyValueSet {
                raw: NonNull::new_unchecked(key_value_set as *mut _),
            }
        };
        Self {
            raw,
            key_value_set: ManuallyDrop::new(key_value_set),
        }
>>>>>>> 3b931b4b
    }

    pub fn new2(key_value_set: KeyValueSet, time_stamp: Option<DateTime>) -> Self {
        unsafe {
<<<<<<< HEAD
            let raw = ax_event_new2(key_value_set.raw(), time_stamp.into_glib_ptr());
=======
            let raw = ax_event_new2(key_value_set.raw.as_ptr(), time_stamp.into_glib_ptr());
>>>>>>> 3b931b4b
            // `ax_event_new2` should return null only iff `key_value_set` is null.
            assert!(!raw.is_null());
            Self::from_raw(raw)
        }
    }

    pub fn key_value_set<'a>(&'a self) -> KeyValueSet<'a> {
        unsafe {
            KeyValueSet {
                inner: KeyValueSetInner::Borrowed(
                    dbg!(ax_event_get_key_value_set(self.raw)) as *mut _
                ),
                _marker: PhantomData,
            }
        }
    }

    pub fn time_stamp2(&self) -> DateTime {
        unsafe { from_glib_none(ax_event_get_time_stamp2(self.raw)) }
    }
}

impl Drop for Event {
    fn drop(&mut self) {
        debug!("Dropping {}", any::type_name::<Self>());
        unsafe {
            ax_event_free(self.raw);
        }
    }
}

unsafe impl Send for Event {}

/// Please see the ACAP documentation for [`ax_event_handler.h`](https://axiscommunications.github.io/acap-documentation/docs/api/src/api/axevent/html/ax__event__handler_8h.html).
pub struct Handler {
    raw: *mut AXEventHandler,
    declaration_callbacks: Mutex<HashMap<Declaration, Deferred>>,
    subscription_callbacks: Mutex<HashMap<Subscription, Deferred>>,
}

impl Default for Handler {
    fn default() -> Self {
        Self::new()
    }
}

impl Drop for Handler {
    fn drop(&mut self) {
        debug!("Dropping {}", any::type_name::<Self>());
        // SAFETY: Empirically `ax_event_handler_free` will not return before all callbacks have
        // returned making it safe to drop the callbacks after this function returns.
        unsafe {
            ax_event_handler_free(self.raw);
        }
    }
}

unsafe impl Send for Handler {}
// The docs state that the function are "thread safe".
unsafe impl Sync for Handler {}

impl Handler {
    pub fn new() -> Self {
        unsafe {
            Self {
                raw: ax_event_handler_new(),
                declaration_callbacks: Mutex::new(HashMap::new()),
                subscription_callbacks: Mutex::new(HashMap::new()),
            }
        }
    }

    // It is not stated explicitly, but it makes no sense that this callback would be called more
    // than once. If it can be verified that this is the case, it then it makes sense to find a
    // callback pattern that allows the callback to be dropped after being called from C or, if it
    // was never called from C, be dropped from Rust.
    // TODO: Relax the callback to `FnOnce`.
    /// Declare a new event
    ///
    /// # Parameters
    ///
    /// - `key_value_set`: A key-value set describing the event.
    /// - `stateless`: `true` if the event is a stateless event, otherwise `false`.
    /// - `callback`: Called when the declaration has been registered with the event system.
    ///   It is unlikely to be called more than once despite being a `FnMut`.
    ///
    /// # Examples
    ///
    /// To use without a callback, the type of the callback must nonetheless be provided e.g. like:
    ///
    /// ```
    /// # use axevent::flex::{Declaration, Handler, KeyValueSet};
    /// # let handler = Handler::new();
    /// # let key_value_set = KeyValueSet::new();
    /// handler.declare::<fn(Declaration)>(&key_value_set, true, None).unwrap();
    /// ```
    pub fn declare<F>(
        &self,
        key_value_set: &KeyValueSet,
        stateless: bool,
        callback: Option<F>,
    ) -> Result<Declaration>
    where
        F: FnMut(Declaration) + Send + 'static,
    {
        let raw_callback = callback.map(|c| Box::into_raw(Box::new(c)));
        // TODO: Verify these assumptions.
        // SAFETY: There are three ways that the callback can be dropped:
        // * When `ax_event_handler_declare` returns a failure and this function returns.
        //   The `axevent` runtime will presumably never use a callback that it failed to add.
        // * When undeclare is called and removes it from the map of callbacks.
        //   See safety comment in `undeclare`.
        // * When this handler is dropped.
        //   See safety comment ind `drop`.
        let callback = raw_callback.map(|c| unsafe { Deferred::new(c) });
        // TODO: Verify these assumptions.
        // SAFETY: Passing the callback to C is safe because:
        // - It is called at most once by the C code.
        // - If the callback runs, it will have completed by the time`ax_event_handler_undeclare`
        //   returns and it will not be called again after, making it safe to drop the callback.
        // - If the callback runs, it will have completed by the time `ax_event_handler_free`
        //   returns and it will not be called again after, making it safe to drop all callbacks.
        // - A declaration ID will not be issued twice, so the callback will not be overwritten and
        //   dropped while lent to C.
        unsafe {
            let mut declaration = c_uint::default();
            try_func!(
                ax_event_handler_declare,
                self.raw,
<<<<<<< HEAD
                key_value_set.raw(),
=======
                key_value_set.raw.as_ptr(),
>>>>>>> 3b931b4b
                stateless as c_int,
                &mut declaration,
                if raw_callback.is_none() {
                    None
                } else {
                    Some(Declaration::handle_callback::<F>)
                },
                match raw_callback {
                    None => ptr::null_mut(),
                    Some(callback) => callback as *mut c_void,
                },
            )?;

            let handle = Declaration(declaration);

            if let Some(callback) = callback {
                self.declaration_callbacks
                    .lock()
                    .unwrap()
                    .insert(handle, callback);
            }

            Ok(handle)
        }
    }

    /// Remove declaration
    ///
    /// The callback may or may not have been dropped if this returns an error.
    /// If it was not, it will be dropped when this handler goes out of scope.
    pub fn undeclare(&self, declaration: &Declaration) -> Result<()> {
        // TODO: Verify these assumptions.
        // SAFETY: If `ax_event_handler_undeclare` succeeds then, presumably, the callback will
        // not be used again after the function returns and it is safe to drop the callback.
        let result = unsafe { try_func!(ax_event_handler_undeclare, self.raw, declaration.0) };
        if result.is_ok() {
            self.declaration_callbacks
                .lock()
                .unwrap()
                .remove(declaration);
        }
        result
    }

    pub fn send_event(&self, event: Event, declaration: &Declaration) -> Result<()> {
        unsafe {
            try_func!(
                ax_event_handler_send_event,
                self.raw,
                declaration.0,
                event.raw,
            )
        }
    }

    pub fn subscribe<F>(&self, key_value_set: KeyValueSet, callback: F) -> Result<Subscription>
    where
        F: FnMut(Subscription, Event) + Send + 'static,
    {
        let raw_callback = Box::into_raw(Box::new(callback));
        // TODO: Verify these assumptions.
        // SAFETY: There are three ways that the callback can be dropped:
        // * When `ax_event_handler_subscribe returns a failure and this function returns.
        //   The `axevent` runtime will presumably never use a callback that it failed to add.
        // * When unsubscribe is called and removes it from the map of callbacks.
        //   See safety comment in `unsubscribe`.
        // * When this handler is dropped.
        //   See safety comment ind `drop`.
        let callback = unsafe { Deferred::new(raw_callback) };
        unsafe {
            let mut subscription = c_uint::default();
            try_func!(
                ax_event_handler_subscribe,
                self.raw,
<<<<<<< HEAD
                key_value_set.raw(),
=======
                key_value_set.raw.as_ptr(),
>>>>>>> 3b931b4b
                &mut subscription,
                Some(Subscription::handle_callback::<F>),
                raw_callback as *mut c_void,
            )?;

            let handle = Subscription(subscription);

            self.subscription_callbacks
                .lock()
                .unwrap()
                .insert(handle, callback);

            Ok(handle)
        }
    }

    /// Stop subscription
    ///
    /// The callback may or may not have been dropped if this returns an error.
    /// If it was not, it will be dropped when this handler goes out of scope.
    pub fn unsubscribe(&self, subscription: &Subscription) -> Result<()> {
        // TODO: More SAFETY
        // TODO: Verify these assumptions.
        // SAFETY: If `ax_event_handler_unsubscribe` succeeds then, presumably, the callback will
        // not be used again after the function returns and it is safe to drop the callback.
        let result = unsafe { try_func!(ax_event_handler_unsubscribe, self.raw, subscription.0) };
        if result.is_ok() {
            self.subscription_callbacks
                .lock()
                .unwrap()
                .remove(subscription)
                .unwrap();
        }
        result
    }
}

enum KeyValueSetInner {
    Owned(*mut AXEventKeyValueSet),
    Borrowed(*const AXEventKeyValueSet),
}

/// Please see the ACAP documentation for [`ax_event_key_value_set.h`](https://axiscommunications.github.io/acap-documentation/docs/api/src/api/axevent/html/ax__event__key__value__set_8h.html).
<<<<<<< HEAD
pub struct KeyValueSet<'a> {
    inner: KeyValueSetInner,
    _marker: PhantomData<&'a ()>,
=======
pub struct KeyValueSet {
    raw: NonNull<AXEventKeyValueSet>,
>>>>>>> 3b931b4b
}

impl KeyValueSet<'_> {
    fn raw(&self) -> *mut AXEventKeyValueSet {
        match self.inner {
            KeyValueSetInner::Owned(p) => p,
            KeyValueSetInner::Borrowed(p) => p as *mut _,
        }
    }
}

impl<'a> Default for KeyValueSet<'a> {
    fn default() -> Self {
        KeyValueSet::new()
    }
}

impl<'a> Drop for KeyValueSet<'a> {
    fn drop(&mut self) {
        debug!("Dropping {}", any::type_name::<Self>());
        unsafe {
<<<<<<< HEAD
            if let KeyValueSetInner::Owned(ptr) = self.inner {
                ax_event_key_value_set_free(ptr);
            }
        }
    }
}

impl<'a> KeyValueSet<'a> {
    pub fn new() -> Self {
        unsafe {
            Self {
                inner: KeyValueSetInner::Owned(dbg!(ax_event_key_value_set_new())),
                _marker: PhantomData,
=======
            ax_event_key_value_set_free(self.raw.as_ptr());
        }
    }
}

impl KeyValueSet {
    pub fn new() -> Self {
        unsafe {
            Self {
                raw: NonNull::new_unchecked(ax_event_key_value_set_new()),
>>>>>>> 3b931b4b
            }
        }
    }

    pub fn add_key_value<T: TypedValue>(
        &mut self,
        key: &CStr,
        namespace: Option<&CStr>,
        value: Option<T>,
    ) -> Result<&mut Self> {
        unsafe {
            let value: Option<Value> = value.map(|v| v.into());
            try_func!(
                ax_event_key_value_set_add_key_value,
<<<<<<< HEAD
                self.raw(),
=======
                self.raw.as_ptr(),
>>>>>>> 3b931b4b
                key.as_ptr(),
                match namespace {
                    Some(v) => v.as_ptr(),
                    None => ptr::null(),
                },
                match &value {
                    None => ptr::null(),
                    Some(v) => match v {
                        Value::Int(v) => v as *const _ as *const c_void,
                        Value::Bool(v) => v as *const _ as *const c_void,
                        Value::Double(v) => v as *const _ as *const c_void,
                        Value::String(v) => v.as_ptr() as *const c_void,
                    },
                },
                match T::value_type() {
                    ValueType::Int => AXEventValueType_AX_VALUE_TYPE_INT,
                    ValueType::Bool => AXEventValueType_AX_VALUE_TYPE_BOOL,
                    ValueType::Double => AXEventValueType_AX_VALUE_TYPE_DOUBLE,
                    ValueType::String => AXEventValueType_AX_VALUE_TYPE_STRING,
                    ValueType::Element => AXEventValueType_AX_VALUE_TYPE_ELEMENT,
                },
            )?;
            Ok(self)
        }
    }

    pub fn mark_as_source(&mut self, key: &CStr, namespace: Option<&CStr>) -> Result<&mut Self> {
        unsafe {
            try_func!(
                ax_event_key_value_set_mark_as_source,
<<<<<<< HEAD
                self.raw(),
=======
                self.raw.as_ptr(),
>>>>>>> 3b931b4b
                key.as_ptr(),
                match namespace {
                    Some(v) => v.as_ptr(),
                    None => ptr::null(),
                },
            )?;
            Ok(self)
        }
    }

    pub fn mark_as_data(&mut self, key: &CStr, namespace: Option<&CStr>) -> Result<&mut Self> {
        unsafe {
            try_func!(
                ax_event_key_value_set_mark_as_data,
<<<<<<< HEAD
                self.raw(),
=======
                self.raw.as_ptr(),
>>>>>>> 3b931b4b
                key.as_ptr(),
                match namespace {
                    Some(v) => v.as_ptr(),
                    None => ptr::null(),
                },
            )?;
            Ok(self)
        }
    }
    pub fn mark_as_user_defined(
        &mut self,
        key: &CStr,
        namespace: Option<&CStr>,
        user_tag: &CStr,
    ) -> Result<&mut Self> {
        unsafe {
            try_func!(
                ax_event_key_value_set_mark_as_user_defined,
<<<<<<< HEAD
                self.raw(),
=======
                self.raw.as_ptr(),
>>>>>>> 3b931b4b
                key.as_ptr(),
                match namespace {
                    Some(v) => v.as_ptr(),
                    None => ptr::null(),
                },
                user_tag.as_ptr(),
            )?;
            Ok(self)
        }
    }

    pub fn add_nice_names(
        &mut self,
        key: &CStr,
        namespace: Option<&CStr>,
        key_nice_name: Option<&CStr>,
        value_nice_name: Option<&CStr>,
    ) -> Result<&mut Self> {
        unsafe {
            try_func!(
                ax_event_key_value_set_add_nice_names,
<<<<<<< HEAD
                self.raw(),
=======
                self.raw.as_ptr(),
>>>>>>> 3b931b4b
                key.as_ptr(),
                match namespace {
                    Some(v) => v.as_ptr(),
                    None => ptr::null(),
                },
                match key_nice_name {
                    Some(v) => v.as_ptr(),
                    None => ptr::null(),
                },
                match value_nice_name {
                    Some(v) => v.as_ptr(),
                    None => ptr::null(),
                },
            )?;
            Ok(self)
        }
    }

    pub fn get_value_type(&self, key: &CStr, namespace: Option<&CStr>) -> Result<ValueType> {
        unsafe {
            let mut value_type = AXEventValueType::default();
            try_func!(
                ax_event_key_value_set_get_value_type,
<<<<<<< HEAD
                self.raw(),
=======
                self.raw.as_ptr(),
>>>>>>> 3b931b4b
                key.as_ptr(),
                match namespace {
                    Some(v) => v.as_ptr(),
                    None => ptr::null(),
                },
                &mut value_type,
            )?;
            Ok(match value_type {
                AXEventValueType_AX_VALUE_TYPE_INT => ValueType::Int,
                AXEventValueType_AX_VALUE_TYPE_BOOL => ValueType::Bool,
                AXEventValueType_AX_VALUE_TYPE_DOUBLE => ValueType::Double,
                AXEventValueType_AX_VALUE_TYPE_STRING => ValueType::String,
                AXEventValueType_AX_VALUE_TYPE_ELEMENT => ValueType::Element,
                _ => unreachable!(),
            })
        }
    }

    pub fn get_integer(&self, key: &CStr, namespace: Option<&CStr>) -> Result<i32> {
        unsafe {
            let mut value = c_int::default();
            try_func!(
                ax_event_key_value_set_get_integer,
<<<<<<< HEAD
                self.raw(),
=======
                self.raw.as_ptr(),
>>>>>>> 3b931b4b
                key.as_ptr(),
                match namespace {
                    Some(v) => v.as_ptr(),
                    None => ptr::null(),
                },
                &mut value,
            )?;
            Ok(value)
        }
    }

    pub fn get_boolean(&self, key: &CStr, namespace: Option<&CStr>) -> Result<bool> {
        unsafe {
            let mut value = gboolean::default();
            try_func!(
                ax_event_key_value_set_get_boolean,
<<<<<<< HEAD
                self.raw(),
=======
                self.raw.as_ptr(),
>>>>>>> 3b931b4b
                key.as_ptr(),
                match namespace {
                    Some(v) => v.as_ptr(),
                    None => ptr::null(),
                },
                &mut value,
            )?;
            Ok(match value {
                0 => false,
                1 => true,
                _ => panic!("Expected gboolean to be either 0 or 1 but got {value}"),
            })
        }
    }

    pub fn get_double(&self, key: &CStr, namespace: Option<&CStr>) -> Result<f64> {
        unsafe {
            let mut value = c_double::default();
            try_func!(
                ax_event_key_value_set_get_double,
<<<<<<< HEAD
                self.raw(),
=======
                self.raw.as_ptr(),
>>>>>>> 3b931b4b
                key.as_ptr(),
                match namespace {
                    Some(v) => v.as_ptr(),
                    None => ptr::null(),
                },
                &mut value,
            )?;
            Ok(value)
        }
    }

    pub fn get_string(&self, key: &CStr, namespace: Option<&CStr>) -> Result<CStringPtr> {
        unsafe {
            let mut value: *mut c_char = ptr::null_mut();
            try_func!(
                ax_event_key_value_set_get_string,
<<<<<<< HEAD
                self.raw(),
=======
                self.raw.as_ptr(),
>>>>>>> 3b931b4b
                key.as_ptr(),
                match namespace {
                    Some(v) => v.as_ptr(),
                    None => ptr::null(),
                },
                &mut value,
            )?;
            // SAFETY: This is safe because:
            // - The foreign function sets the error if the value is null in which case we return
            //   early above.
            // - The foreign function creates the value with `g_strdup` so it will be nul
            //   terminated, reads to up to and including the nul terminator are valid, and it may
            //   be freed using `g_free`.
            // - This function owns the memory and does not mutate it.
            // - Values will never be longer than `isize::MAX` in practice.
            Ok(CStringPtr::from_ptr(value))
        }
    }

    pub fn remove_key(&mut self, key: &CStr, namespace: Option<&CStr>) -> Result<&mut Self> {
        unsafe {
            try_func!(
                ax_event_key_value_set_remove_key,
<<<<<<< HEAD
                self.raw(),
=======
                self.raw.as_ptr(),
>>>>>>> 3b931b4b
                key.as_ptr(),
                match namespace {
                    Some(v) => v.as_ptr(),
                    None => ptr::null(),
                },
            )?;
            Ok(self)
        }
    }
}

unsafe impl<'a> Send for KeyValueSet<'a> {}

type Result<T> = core::result::Result<T, Error>;

#[derive(Clone, Copy, Eq, Hash, PartialEq)]
pub struct Subscription(u32);

impl Subscription {
    unsafe extern "C" fn handle_callback<F>(
        subscription: c_uint,
        event: *mut AXEvent,
        user_data: gpointer,
    ) where
        F: FnMut(Subscription, Event) + Send,
    {
        abort_unwind!(|| {
            let callback = &mut *(user_data as *mut F);
            let event = Event::from_raw(event);
            callback(Subscription(subscription), event);
        });
    }
}

#[derive(Clone, Debug, PartialEq)]
pub enum Value {
    Int(i32),
    Bool(bool),
    Double(f64),
    String(CString),
}

impl Eq for Value {}

macro_rules! impl_from_value {
    ($v:ident, $t:ty) => {
        impl From<Value> for Option<$t> {
            fn from(v: Value) -> Self {
                match v {
                    Value::$v(v) => Some(v),
                    _ => None,
                }
            }
        }
    };
    ($v:ident, $t:ty, $c:expr) => {
        impl From<Value> for Option<$t> {
            fn from(v: Value) -> Self {
                match v {
                    Value::$v(v) => Some($c(v)),
                    _ => None,
                }
            }
        }
    };
}
impl_from_value!(Bool, bool);
impl_from_value!(Double, f64);
impl_from_value!(Int, i32);
impl_from_value!(String, CString);

mod private {
    pub trait Sealed {}

    impl Sealed for usize {}
}

pub trait TypedValue: private::Sealed + Into<Value> {
    fn value_type() -> ValueType;
}

macro_rules! impl_typed_value {
    ($t:ty, $v:ident, $c:expr) => {
        impl private::Sealed for $t {}
        impl TypedValue for $t {
            fn value_type() -> ValueType {
                ValueType::$v
            }
        }
        impl From<$t> for Value {
            fn from(v: $t) -> Self {
                Self::$v($c(v))
            }
        }
    };
}
impl_typed_value!(bool, Bool, |v| v);
impl_typed_value!(f64, Double, |v| v);
impl_typed_value!(i32, Int, |v| v);
impl_typed_value!(&bool, Bool, |v: &bool| *v);
impl_typed_value!(&f64, Double, |v: &f64| *v);
impl_typed_value!(&i32, Int, |v: &i32| *v);
impl_typed_value!(&CStr, String, |v: &CStr| v.into());

#[derive(Clone, Copy, Debug, Eq, PartialEq)]
pub enum ValueType {
    Int,
    Bool,
    Double,
    String,
    Element,
}<|MERGE_RESOLUTION|>--- conflicted
+++ resolved
@@ -7,20 +7,17 @@
 //! * allows everything that can be done (safely) with the C API.
 //!
 //! Please see the ACAP documentation for [`axevent.h`](https://axiscommunications.github.io/acap-documentation/docs/api/src/api/axevent/html/axevent_8h.html).
-<<<<<<< HEAD
-=======
 use std::{
     any,
     collections::HashMap,
     ffi::{c_char, c_double, c_int, c_uint, c_void, CStr, CString},
     fmt::Debug,
-    mem::ManuallyDrop,
+    marker::PhantomData,
     process, ptr,
     ptr::NonNull,
     sync::Mutex,
 };
 
->>>>>>> 3b931b4b
 use axevent_sys::{
     ax_event_free, ax_event_get_key_value_set, ax_event_get_time_stamp2, ax_event_handler_declare,
     ax_event_handler_free, ax_event_handler_new, ax_event_handler_send_event,
@@ -43,16 +40,6 @@
 };
 use glib_sys::{g_free, gboolean, gpointer, GError};
 use log::debug;
-use std::marker::PhantomData;
-use std::{
-    any,
-    collections::HashMap,
-    ffi::{c_char, c_double, c_int, c_uint, c_void, CStr, CString},
-    fmt::Debug,
-    process, ptr,
-    ptr::NonNull,
-    sync::Mutex,
-};
 
 macro_rules! abort_unwind {
     ($f:expr) => {
@@ -148,10 +135,6 @@
     raw: *mut AXEvent,
     // TODO: Considering using separate owned and borrowed key value set types.
     // This is a hack to make it possible to hand out references.
-<<<<<<< HEAD
-=======
-    key_value_set: ManuallyDrop<KeyValueSet>,
->>>>>>> 3b931b4b
 }
 
 impl Event {
@@ -159,39 +142,12 @@
     // when safety preconditions must be considered, and when they need not.
     // TODO: Mark as unsafe
     fn from_raw(raw: *mut AXEvent) -> Self {
-<<<<<<< HEAD
-        // Converting to `*mut` is safe as long as we ensure that none of the mutable methods on
-        // `KeyValueSet` are called, which we do by never handing out a mutable reference to the
-        // `KeyValueSet`.
         Self { raw }
-=======
-        let key_value_set = unsafe { ax_event_get_key_value_set(raw) };
-        debug_assert!(!key_value_set.is_null());
-        // SAFETY:
-        // - Converting `*const` to `*mut` is safe because it does come from neither a Rust
-        //   reference nor a `restricted` C pointer, and we only ever access the resulting
-        //   `KeyValueSet` through a non-mutable reference.
-        // - `ax_event_get_key_value_set` never returns null (reasonable assumption).
-        // TODO: Update C API documentation to guarantee this invariant.
-        let key_value_set = unsafe {
-            KeyValueSet {
-                raw: NonNull::new_unchecked(key_value_set as *mut _),
-            }
-        };
-        Self {
-            raw,
-            key_value_set: ManuallyDrop::new(key_value_set),
-        }
->>>>>>> 3b931b4b
     }
 
     pub fn new2(key_value_set: KeyValueSet, time_stamp: Option<DateTime>) -> Self {
         unsafe {
-<<<<<<< HEAD
             let raw = ax_event_new2(key_value_set.raw(), time_stamp.into_glib_ptr());
-=======
-            let raw = ax_event_new2(key_value_set.raw.as_ptr(), time_stamp.into_glib_ptr());
->>>>>>> 3b931b4b
             // `ax_event_new2` should return null only iff `key_value_set` is null.
             assert!(!raw.is_null());
             Self::from_raw(raw)
@@ -201,9 +157,9 @@
     pub fn key_value_set<'a>(&'a self) -> KeyValueSet<'a> {
         unsafe {
             KeyValueSet {
-                inner: KeyValueSetInner::Borrowed(
-                    dbg!(ax_event_get_key_value_set(self.raw)) as *mut _
-                ),
+                inner: KeyValueSetInner::Borrowed(NonNull::new_unchecked(
+                    ax_event_get_key_value_set(self.raw) as *mut _,
+                )),
                 _marker: PhantomData,
             }
         }
@@ -321,11 +277,7 @@
             try_func!(
                 ax_event_handler_declare,
                 self.raw,
-<<<<<<< HEAD
                 key_value_set.raw(),
-=======
-                key_value_set.raw.as_ptr(),
->>>>>>> 3b931b4b
                 stateless as c_int,
                 &mut declaration,
                 if raw_callback.is_none() {
@@ -400,11 +352,7 @@
             try_func!(
                 ax_event_handler_subscribe,
                 self.raw,
-<<<<<<< HEAD
                 key_value_set.raw(),
-=======
-                key_value_set.raw.as_ptr(),
->>>>>>> 3b931b4b
                 &mut subscription,
                 Some(Subscription::handle_callback::<F>),
                 raw_callback as *mut c_void,
@@ -443,26 +391,21 @@
 }
 
 enum KeyValueSetInner {
-    Owned(*mut AXEventKeyValueSet),
-    Borrowed(*const AXEventKeyValueSet),
+    Owned(NonNull<AXEventKeyValueSet>),
+    Borrowed(NonNull<AXEventKeyValueSet>),
 }
 
 /// Please see the ACAP documentation for [`ax_event_key_value_set.h`](https://axiscommunications.github.io/acap-documentation/docs/api/src/api/axevent/html/ax__event__key__value__set_8h.html).
-<<<<<<< HEAD
 pub struct KeyValueSet<'a> {
     inner: KeyValueSetInner,
     _marker: PhantomData<&'a ()>,
-=======
-pub struct KeyValueSet {
-    raw: NonNull<AXEventKeyValueSet>,
->>>>>>> 3b931b4b
 }
 
 impl KeyValueSet<'_> {
     fn raw(&self) -> *mut AXEventKeyValueSet {
         match self.inner {
-            KeyValueSetInner::Owned(p) => p,
-            KeyValueSetInner::Borrowed(p) => p as *mut _,
+            KeyValueSetInner::Owned(p) => p.as_ptr(),
+            KeyValueSetInner::Borrowed(p) => p.as_ptr(),
         }
     }
 }
@@ -477,9 +420,8 @@
     fn drop(&mut self) {
         debug!("Dropping {}", any::type_name::<Self>());
         unsafe {
-<<<<<<< HEAD
-            if let KeyValueSetInner::Owned(ptr) = self.inner {
-                ax_event_key_value_set_free(ptr);
+            if let KeyValueSetInner::Owned(kvs) = self.inner {
+                ax_event_key_value_set_free(kvs.as_ptr());
             }
         }
     }
@@ -489,20 +431,10 @@
     pub fn new() -> Self {
         unsafe {
             Self {
-                inner: KeyValueSetInner::Owned(dbg!(ax_event_key_value_set_new())),
+                inner: KeyValueSetInner::Owned(
+                    NonNull::new_unchecked(ax_event_key_value_set_new()),
+                ),
                 _marker: PhantomData,
-=======
-            ax_event_key_value_set_free(self.raw.as_ptr());
-        }
-    }
-}
-
-impl KeyValueSet {
-    pub fn new() -> Self {
-        unsafe {
-            Self {
-                raw: NonNull::new_unchecked(ax_event_key_value_set_new()),
->>>>>>> 3b931b4b
             }
         }
     }
@@ -517,11 +449,7 @@
             let value: Option<Value> = value.map(|v| v.into());
             try_func!(
                 ax_event_key_value_set_add_key_value,
-<<<<<<< HEAD
-                self.raw(),
-=======
-                self.raw.as_ptr(),
->>>>>>> 3b931b4b
+                self.raw(),
                 key.as_ptr(),
                 match namespace {
                     Some(v) => v.as_ptr(),
@@ -552,11 +480,7 @@
         unsafe {
             try_func!(
                 ax_event_key_value_set_mark_as_source,
-<<<<<<< HEAD
-                self.raw(),
-=======
-                self.raw.as_ptr(),
->>>>>>> 3b931b4b
+                self.raw(),
                 key.as_ptr(),
                 match namespace {
                     Some(v) => v.as_ptr(),
@@ -571,11 +495,7 @@
         unsafe {
             try_func!(
                 ax_event_key_value_set_mark_as_data,
-<<<<<<< HEAD
-                self.raw(),
-=======
-                self.raw.as_ptr(),
->>>>>>> 3b931b4b
+                self.raw(),
                 key.as_ptr(),
                 match namespace {
                     Some(v) => v.as_ptr(),
@@ -594,11 +514,7 @@
         unsafe {
             try_func!(
                 ax_event_key_value_set_mark_as_user_defined,
-<<<<<<< HEAD
-                self.raw(),
-=======
-                self.raw.as_ptr(),
->>>>>>> 3b931b4b
+                self.raw(),
                 key.as_ptr(),
                 match namespace {
                     Some(v) => v.as_ptr(),
@@ -620,11 +536,7 @@
         unsafe {
             try_func!(
                 ax_event_key_value_set_add_nice_names,
-<<<<<<< HEAD
-                self.raw(),
-=======
-                self.raw.as_ptr(),
->>>>>>> 3b931b4b
+                self.raw(),
                 key.as_ptr(),
                 match namespace {
                     Some(v) => v.as_ptr(),
@@ -648,11 +560,7 @@
             let mut value_type = AXEventValueType::default();
             try_func!(
                 ax_event_key_value_set_get_value_type,
-<<<<<<< HEAD
-                self.raw(),
-=======
-                self.raw.as_ptr(),
->>>>>>> 3b931b4b
+                self.raw(),
                 key.as_ptr(),
                 match namespace {
                     Some(v) => v.as_ptr(),
@@ -676,11 +584,7 @@
             let mut value = c_int::default();
             try_func!(
                 ax_event_key_value_set_get_integer,
-<<<<<<< HEAD
-                self.raw(),
-=======
-                self.raw.as_ptr(),
->>>>>>> 3b931b4b
+                self.raw(),
                 key.as_ptr(),
                 match namespace {
                     Some(v) => v.as_ptr(),
@@ -697,11 +601,7 @@
             let mut value = gboolean::default();
             try_func!(
                 ax_event_key_value_set_get_boolean,
-<<<<<<< HEAD
-                self.raw(),
-=======
-                self.raw.as_ptr(),
->>>>>>> 3b931b4b
+                self.raw(),
                 key.as_ptr(),
                 match namespace {
                     Some(v) => v.as_ptr(),
@@ -722,11 +622,7 @@
             let mut value = c_double::default();
             try_func!(
                 ax_event_key_value_set_get_double,
-<<<<<<< HEAD
-                self.raw(),
-=======
-                self.raw.as_ptr(),
->>>>>>> 3b931b4b
+                self.raw(),
                 key.as_ptr(),
                 match namespace {
                     Some(v) => v.as_ptr(),
@@ -743,11 +639,7 @@
             let mut value: *mut c_char = ptr::null_mut();
             try_func!(
                 ax_event_key_value_set_get_string,
-<<<<<<< HEAD
-                self.raw(),
-=======
-                self.raw.as_ptr(),
->>>>>>> 3b931b4b
+                self.raw(),
                 key.as_ptr(),
                 match namespace {
                     Some(v) => v.as_ptr(),
@@ -771,11 +663,7 @@
         unsafe {
             try_func!(
                 ax_event_key_value_set_remove_key,
-<<<<<<< HEAD
-                self.raw(),
-=======
-                self.raw.as_ptr(),
->>>>>>> 3b931b4b
+                self.raw(),
                 key.as_ptr(),
                 match namespace {
                     Some(v) => v.as_ptr(),
