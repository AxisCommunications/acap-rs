use cargo_acap_build::{AppBuilder, Architecture, Artifact};
use log::debug;

use crate::{BuildOptions, DeployOptions, ResolvedBuildOptions};

#[derive(clap::Parser, Debug, Clone)]
pub struct RunCommand {
    #[command(flatten)]
    build_options: BuildOptions,
    #[command(flatten)]
    deploy_options: DeployOptions,
}

impl RunCommand {
    pub async fn exec(self) -> anyhow::Result<()> {
        let Self {
            build_options,
            deploy_options,
        } = self;

        let ResolvedBuildOptions { target, args } = build_options.resolve(&deploy_options).await?;

        let DeployOptions {
            host: address,
            http_port: _,
            https_port: _,
            ssh_port,
<<<<<<< HEAD
            user: _,
            ssh_user: username,
=======
            user: username,
>>>>>>> aa69b242
            pass: password,
        } = deploy_options;

        let artifacts = AppBuilder::from_targets([Architecture::from(target)])
            .args(args)
            .execute()?;
        for artifact in artifacts {
            let envs = vec![("RUST_LOG", "debug"), ("RUST_LOG_STYLE", "always")]
                .into_iter()
                .collect();
            match artifact {
                Artifact::Eap { path, name } => {
                    let username = DeployOptions::username_for_eap(&username, &name);
                    // TODO: Install instead of patch when needed
                    debug!("Patching app {name}");
                    acap_ssh_utils::patch_package(&path, &username, &password, &address, ssh_port)?;
                    debug!("Running app {name}");
                    acap_ssh_utils::run_package(
                        &username,
                        &password,
                        &address,
                        ssh_port,
                        &name,
                        envs,
                        &[],
                    )?
                }
                Artifact::Exe { path } => {
                    let username = DeployOptions::username_for_exe();
                    debug!(
                        "Running exe {}",
                        path.file_name().unwrap().to_string_lossy()
                    );
                    acap_ssh_utils::run_other(
                        &path,
                        &username,
                        &password,
                        &address,
                        ssh_port,
                        envs,
                        &[],
                    )?;
                }
            }
        }
        Ok(())
    }
}<|MERGE_RESOLUTION|>--- conflicted
+++ resolved
@@ -25,12 +25,8 @@
             http_port: _,
             https_port: _,
             ssh_port,
-<<<<<<< HEAD
-            user: _,
+            user: username,
             ssh_user: username,
-=======
-            user: username,
->>>>>>> aa69b242
             pass: password,
         } = deploy_options;
 
