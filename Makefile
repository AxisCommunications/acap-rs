## Configuration
## =============

# Parameters
# ----------

# Name of package containing the app to be built.
# Rust does not enforce that the path to the package matches the package name, but
# this makefile does to keep things simple.
PACKAGE ?= hello_world

# The architecture that will be assumed when interacting with the device.
ARCH ?= aarch64

# The IP address of the device to interact with.
DEVICE_IP ?= 192.168.0.90

# The password to use when interacting with the device.
PASS ?= pass

# Other
# -----

# Have zero effect by default to prevent accidental changes.
.DEFAULT_GOAL := help

# Delete targets that fail to prevent subsequent attempts incorrectly assuming
# the target is up to date.
.DELETE_ON_ERROR: ;

# Prevent pesky default rules from creating unexpected dependency graphs.
.SUFFIXES: ;

# Rebuild targets when marking them as phony directly is not enough.
FORCE:;
.PHONY: FORCE

DOCKER_RUN = docker run \
--volume ${CURDIR}/target/$(ARCH)/$(PACKAGE)/:/opt/app \
--user $(shell id -u):$(shell id -g) \
axisecp/acap-native-sdk:1.12-$(ARCH)-ubuntu22.04

## Verbs
## =====

help:
	@mkhelp print_docs $(firstword $(MAKEFILE_LIST)) help

## Build <PACKAGE> for all architectures
build: target/aarch64/$(PACKAGE)/_envoy target/armv7hf/$(PACKAGE)/_envoy
	mkdir -p target/acap
	cp $(patsubst %/_envoy,%/*.eap,$^) target/acap



## Install <PACKAGE> on <DEVICE_IP> using password <PASS> and assuming architecture <ARCH>
install:
	@ $(DOCKER_RUN) sh -c ". /opt/axis/acapsdk/environment-setup-* && eap-install.sh $(DEVICE_IP) $(PASS) install" \
	| grep -v '^to start your application type$$' \
	| grep -v '^  eap-install.sh start$$'

## Remove <PACKAGE> from <DEVICE_IP> using password <PASS> and assuming architecture <ARCH>
remove:
	@ $(DOCKER_RUN) sh -c ". /opt/axis/acapsdk/environment-setup-* && eap-install.sh $(DEVICE_IP) $(PASS) remove"

## Start <PACKAGE> on <DEVICE_IP> using password <PASS> and assuming architecture <ARCH>
start:
	@ $(DOCKER_RUN) sh -c ". /opt/axis/acapsdk/environment-setup-* && eap-install.sh $(DEVICE_IP) $(PASS) start" \
	| grep -v '^to stop your application type$$' \
	| grep -v '^  eap-install.sh stop$$'

## Stop <PACKAGE> on <DEVICE_IP> using password <PASS> and assuming architecture <ARCH>
stop:
	@ $(DOCKER_RUN) sh -c ". /opt/axis/acapsdk/environment-setup-* && eap-install.sh $(DEVICE_IP) $(PASS) stop"

## Build and run <PACKAGE> directly on <DEVICE_IP> assuming architecture <ARCH>
##
## Forwards the following environment variables to the remote process:
##
## * `RUST_LOG`
## * `RUST_LOG_STYLE`
##
## Prerequisites:
##
## * The app is installed on the device.
## * The app is stopped.
## * The device has SSH enabled the ssh user root configured.
run: target/$(ARCH)/$(PACKAGE)/$(PACKAGE)
	scp $< root@$(DEVICE_IP):/usr/local/packages/$(PACKAGE)/$(PACKAGE)
	ssh root@$(DEVICE_IP) \
		"cd /usr/local/packages/$(PACKAGE) && su - acap-$(PACKAGE) -s /bin/sh --preserve-environment -c '$(if $(RUST_LOG_STYLE),RUST_LOG_STYLE=$(RUST_LOG_STYLE) )$(if $(RUST_LOG),RUST_LOG=$(RUST_LOG) )./$(PACKAGE)'"

## Install development dependencies
sync_env:
	cargo install --root venv --target-dir $(CURDIR)/target cross
	PIP_CONSTRAINT=constraints.txt pip install --requirement requirements.txt

## Checks
## ------

## Run all other checks
check_all: check_build check_docs check_format check_lint check_tests check_generated_files
.PHONY: check_all

## Check that all crates can be built
check_build: target/aarch64/$(PACKAGE)/_envoy target/armv7hf/$(PACKAGE)/_envoy
	cargo build \
		--exclude licensekey \
		--exclude licensekey-sys \
		--exclude licensekey_handler \
		--workspace
	cross build \
		--target aarch64-unknown-linux-gnu \
		--workspace

.PHONY: check_build

## Check that docs can be built
check_docs:
	RUSTDOCFLAGS="-Dwarnings" cargo doc
	RUSTDOCFLAGS="-Dwarnings" cross doc \
		--document-private-items \
		--no-deps \
		--target aarch64-unknown-linux-gnu \
		--workspace
.PHONY: check_docs

## _
check_format:
	cargo fmt --check
.PHONY: check_format

## Check that generated files are up to date
check_generated_files: $(patsubst %/,%/src/bindings.rs,$(wildcard crates/*-sys/))
	git update-index -q --refresh
	git --no-pager diff --exit-code HEAD -- $^
.PHONY: check_generated_files


## _
check_lint:
	RUSTFLAGS="-Dwarnings" cargo clippy \
		--all-targets \
		--no-deps \
		--exclude licensekey \
		--exclude licensekey-sys \
		--exclude licensekey_handler \
		--workspace
	RUSTFLAGS="-Dwarnings" cross clippy \
		--all-targets \
		--no-deps \
		--target aarch64-unknown-linux-gnu \
		--workspace
.PHONY: check_lint

## _
check_tests:
	cargo test \
			--exclude licensekey \
			--exclude licensekey-sys \
			--exclude licensekey_handler \
			--workspace
.PHONY: check_tests

## Fixes
## -----

## _
fix_format:
	cargo fmt
.PHONY: fix_format

## _
fix_lint:
	cargo clippy --fix
.PHONY: fix_lint


## Nouns
## =====

constraints.txt: requirements.txt
	pip-compile \
		--allow-unsafe \
		--no-header \
		--quiet \
		--strip-extras \
		--output-file $@ \
		$^

crates/%-sys/src/bindings.rs: FORCE
	cp $(firstword $(wildcard target/*/*/build/$*-sys-*/out/bindings.rs)) $@

# Stage the files that will be packaged outside the source tree to avoid
# * cluttering the source tree and `.gitignore` with build artifacts, and
# * having the same file be built for different targets at different times.
# Use the `_envoy` file as a target because
# * `.DELETE_ON_ERROR` does not work for directories, and
# * the name of the `.eap` file is annoying to predict.
# When building for all targets using a single image we cannot rely on wildcard matching.
target/aarch64/$(PACKAGE)/_envoy: ENVIRONMENT_SETUP=environment-setup-cortexa53-crypto-poky-linux
target/armv7hf/$(PACKAGE)/_envoy: ENVIRONMENT_SETUP=environment-setup-cortexa9hf-neon-poky-linux-gnueabi
target/%/$(PACKAGE)/_envoy: ARCH=$*
<<<<<<< HEAD
=======
target/%/$(PACKAGE)/_envoy: target/%/$(PACKAGE)/$(PACKAGE) target/%/$(PACKAGE)/manifest.json target/%/$(PACKAGE)/LICENSE
ifeq (0, $(shell test -e /.dockerenv; echo $$?))
	. /opt/axis/acapsdk/$(ENVIRONMENT_SETUP) && cd $(@D) && acap-build --build no-build .
else
	$(DOCKER_RUN) sh -c ". /opt/axis/acapsdk/environment-setup-* && acap-build --build no-build ."
endif
	touch $@

target/%/$(PACKAGE)/manifest.json: apps/$(PACKAGE)/manifest.json
	mkdir -p $(dir $@)
	cp $< $@

target/%/$(PACKAGE)/LICENSE: apps/$(PACKAGE)/LICENSE
	mkdir -p $(dir $@)
	cp $< $@

>>>>>>> 0a5bc567
# The target triple and the name of the docker image do not match, so
# at some point we need to map one to the other. It might as well be here.
target/aarch64/$(PACKAGE)/_envoy: target/aarch64-unknown-linux-gnu/release/$(PACKAGE)
target/armv7hf/$(PACKAGE)/_envoy: target/thumbv7neon-unknown-linux-gnueabihf/release/$(PACKAGE)
target/%/$(PACKAGE)/_envoy: apps/$(PACKAGE)/manifest.json apps/$(PACKAGE)/LICENSE $(wildcard apps/$(PACKAGE)/otherfiles/*)
	# Make sure we don't include any obsolete files in the `.eap`
	if [ -d $(@D) ]; then rm -r $(@D); fi
	mkdir -p $(@D)
	cp -r $^ $(@D)
	$(DOCKER_RUN) sh -c ". /opt/axis/acapsdk/environment-setup-* && acap-build --build no-build ."
	touch $@

# Always rebuild the executable because configuring accurate cache invalidation is annoying.
target/%/release/$(PACKAGE): FORCE
<<<<<<< HEAD
	cross -v build --release --target $* --package $(PACKAGE)
	touch $@ # This is a hack to make the `_envoy` target above always build
=======
ifeq (0, $(shell test -e /.dockerenv; echo $$?))
	cargo -v build --release --target $* --package $(PACKAGE)
else
	cross -v build --release --target $* --package $(PACKAGE)
endif
>>>>>>> 0a5bc567
<|MERGE_RESOLUTION|>--- conflicted
+++ resolved
@@ -201,8 +201,6 @@
 target/aarch64/$(PACKAGE)/_envoy: ENVIRONMENT_SETUP=environment-setup-cortexa53-crypto-poky-linux
 target/armv7hf/$(PACKAGE)/_envoy: ENVIRONMENT_SETUP=environment-setup-cortexa9hf-neon-poky-linux-gnueabi
 target/%/$(PACKAGE)/_envoy: ARCH=$*
-<<<<<<< HEAD
-=======
 target/%/$(PACKAGE)/_envoy: target/%/$(PACKAGE)/$(PACKAGE) target/%/$(PACKAGE)/manifest.json target/%/$(PACKAGE)/LICENSE
 ifeq (0, $(shell test -e /.dockerenv; echo $$?))
 	. /opt/axis/acapsdk/$(ENVIRONMENT_SETUP) && cd $(@D) && acap-build --build no-build .
@@ -219,7 +217,6 @@
 	mkdir -p $(dir $@)
 	cp $< $@
 
->>>>>>> 0a5bc567
 # The target triple and the name of the docker image do not match, so
 # at some point we need to map one to the other. It might as well be here.
 target/aarch64/$(PACKAGE)/_envoy: target/aarch64-unknown-linux-gnu/release/$(PACKAGE)
@@ -234,13 +231,9 @@
 
 # Always rebuild the executable because configuring accurate cache invalidation is annoying.
 target/%/release/$(PACKAGE): FORCE
-<<<<<<< HEAD
-	cross -v build --release --target $* --package $(PACKAGE)
-	touch $@ # This is a hack to make the `_envoy` target above always build
-=======
 ifeq (0, $(shell test -e /.dockerenv; echo $$?))
 	cargo -v build --release --target $* --package $(PACKAGE)
 else
 	cross -v build --release --target $* --package $(PACKAGE)
 endif
->>>>>>> 0a5bc567
+	touch $@ # This is a hack to make the `_envoy` target above always build