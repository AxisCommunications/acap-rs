--- conflicted
+++ resolved
@@ -110,26 +110,17 @@
 ## * The app is installed on the device.
 ## * The app is stopped.
 ## * The device has SSH enabled the ssh user root configured.
-<<<<<<< HEAD
-run: target/$(ARCH)/$(PACKAGE)/_envoy
-	acap-ssh-utils --host $(DEVICE_IP) --user root --pass $(PASS) patch $(<D)/*.eap
-	acap-ssh-utils --host $(DEVICE_IP) --user root --pass $(PASS) run-app \
+run: target/$(AXIS_DEVICE_ARCH)/$(AXIS_PACKAGE)/_envoy
+	acap-ssh-utils --host $(AXIS_DEVICE_IP) --user root --pass $(AXIS_DEVICE_PASS) patch $(<D)/*.eap
+	acap-ssh-utils --host $(AXIS_DEVICE_IP) --user root --pass $(AXIS_DEVICE_PASS) run-app \
 		--environment RUST_LOG=debug \
 		--environment RUST_LOG_STYLE=always \
-		$(PACKAGE)
-
-## Install development dependencies
-sync_env:
-	cargo install --root venv --target-dir $(CURDIR)/target --path $(CURDIR)/crates/acap-ssh-utils
-=======
-run: target/$(AXIS_DEVICE_ARCH)/$(AXIS_PACKAGE)/$(AXIS_PACKAGE)
-	scp $< root@$(AXIS_DEVICE_IP):/usr/local/packages/$(AXIS_PACKAGE)/$(AXIS_PACKAGE)
-	ssh root@$(AXIS_DEVICE_IP) \
-		"cd /usr/local/packages/$(AXIS_PACKAGE) && su - acap-$(AXIS_PACKAGE) -s /bin/sh --preserve-environment -c '$(if $(RUST_LOG_STYLE),RUST_LOG_STYLE=$(RUST_LOG_STYLE) )$(if $(RUST_LOG),RUST_LOG=$(RUST_LOG) )./$(AXIS_PACKAGE)'"
+		$(AXIS_PACKAGE)
 
 ## Install development dependencies
 sync_env: venv/bin/npm
->>>>>>> 64970ae5
+
+	cargo install --root venv --target-dir $(CURDIR)/target --path $(CURDIR)/crates/acap-ssh-utils
 	cargo install --root venv --target-dir $(CURDIR)/target cross
 	PIP_CONSTRAINT=constraints.txt pip install --requirement requirements.txt
 	npm install -g @devcontainers/cli@0.65.0
@@ -148,12 +139,8 @@
 		--exclude licensekey-sys \
 		--exclude licensekey_handler \
 		--workspace
-<<<<<<< HEAD
-	cross build \
+	$(CROSS) build \
 		--exclude acap-ssh-utils \
-=======
-	$(CROSS) build \
->>>>>>> 64970ae5
 		--target aarch64-unknown-linux-gnu \
 		--workspace
 
