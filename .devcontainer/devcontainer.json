{
    "name": "acap-rs",
    "build": {
        "dockerfile": "Dockerfile",
        "context": ".."
    },
    "features": {
        "ghcr.io/devcontainers/features/common-utils:2": {},
    },
<<<<<<< HEAD
    "remoteUser": "${localEnv:USER}",
    "containerEnv": {
        "CARGO_HOME": "/home/${localEnv:USER}/.cargo"
    },
    "postCreateCommand": {
        "symlinkGhCli": "cargo install --path crates/acap-ssh-utils --root /usr/local/cargo"
    }
=======
    "remoteUser": "${localEnv:USER}"
>>>>>>> 9b0350df
}<|MERGE_RESOLUTION|>--- conflicted
+++ resolved
@@ -7,15 +7,5 @@
     "features": {
         "ghcr.io/devcontainers/features/common-utils:2": {},
     },
-<<<<<<< HEAD
-    "remoteUser": "${localEnv:USER}",
-    "containerEnv": {
-        "CARGO_HOME": "/home/${localEnv:USER}/.cargo"
-    },
-    "postCreateCommand": {
-        "symlinkGhCli": "cargo install --path crates/acap-ssh-utils --root /usr/local/cargo"
-    }
-=======
     "remoteUser": "${localEnv:USER}"
->>>>>>> 9b0350df
 }