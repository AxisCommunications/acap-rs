--- conflicted
+++ resolved
@@ -37,26 +37,6 @@
 
 This works with any of the [example applications](#example-applications).
 
-<<<<<<< HEAD
-## Advanced setup
-
-Ensure global prerequisites are installed:
-
-* Docker
-* Rust e.g. [using rustup](https://www.rust-lang.org/tools/install)
-* Python e.g. using [pyenv](https://github.com/pyenv/pyenv)
-  * When using the system python on some versions of Debian and Ubuntu, it is necessary to `apt install python3-venv`.
-* `scp`, `ssh`, and `sshpass` (needed only for `make run`)
-
-Create, activate and populate the local development environment like
-
-```sh
-source ./init_env.sh
-make sync_env
-```
-
-=======
->>>>>>> 9b0350df
 Important workflows are documented in the [Makefile](./Makefile) and can now be listed with `make help`.
 
 ## Advanced setup
