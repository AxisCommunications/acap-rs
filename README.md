# ACAP for Rust

_Easy and safe [ACAP] apps using [Rust]_

> [!IMPORTANT]
> This project is an experiment provided "as is".
> While we strive to maintain it, there's no guarantee of ongoing support, and it may become
> unmaintained in the future.
> Your contributions are appreciated, and feel free to fork and continue the journey if needed.

This repository provides the developer tools, libraries, and documentation that form ACAP for Rust platform.
To quickly start a new app, see [acap-rs-app-template](https://github.com/AxisCommunications/acap-rs-app-template).

## Table of Contents

- [**Getting started**](#getting-started)
  - [Dev container](#dev-container)
  - [Non-dev container](#non-dev-container)
  - [Without container](#without-container)
- [**Developer tools**](#developer-tools)
  - [Porcelain programs](#porcelain-programs)
  - [Plumbing programs](#plumbing-programs)
- [**Libraries**](#libraries)
  - [ACAP Native API bindings](#acap-native-api-bindings)
  - [VAPIX API bindings](#vapix-api-bindings)
  - [Other library crates](#other-library-crates)
- [**Documentation**](#documentation)
  - [Example applications](#example-applications)
- [**Troubleshooting**](#troubleshooting)

## Getting started

There are multiple ways to set up a development environment, but the recommended way is using a dev container.

### Dev container

The quickest way to build the `hello_world` example is to launch the dev container and
run `make build AXIS_PACKAGE=hello_world`.
Once it completes there should be an `.eap` file in `target/acap`:

```console
$ ls -1 target/acap
hello_world_1_0_0_aarch64.eap
```

This works with any of the [example applications](#example-applications).

Important workflows are documented in the [Makefile](./Makefile) and can now be listed with
`make help`.

### Non-dev container

If you prefer to not use dev containers, or the implementation in your favorite IDE is buggy, the
app can be built using
only `docker`:

```sh
docker build --file .devcontainer/Dockerfile --tag acap-rs .
docker run \
  --interactive \
  --rm \
  --tty \
  --user $(id -u):$(id -g) \
  --volume $(pwd):$(pwd) \
  --workdir $(pwd) \
  acap-rs \
  make build AXIS_PACKAGE=hello_world
```

### Without container

Development environments outside containers are more difficult to reproduce and maintain.
<<<<<<< HEAD
Should it nonetheless be of interest, one procedure is documented in [this workflow](.github/workflows/on-host-workflow.yml).

## Testing
Some items in this workspace rely on libraries or hardware on Axis cameras. This makes testing difficult since these tests cannot run on an arbitrary x86_64 host. Below are some steps to enable running unit test on device.

1. Connect an Axis camera to your network and ensure it is accessible.
2. The user will likely need to be `root`, such that the Axis camera file system is writable.
3. Set the `CARGO_TEST_CAMERA` environment variable to the user and IP of the camera with the format `user@ip`
4. Set up an identity based SSH connection to the camera.
  1. Create an ID via `ssh-keygen`
  2. Copy the id to the device via `ssh-copy-id`

Now, via the [remote-test.sh](remote-test.sh) script, and the `runner = ["/workspaces/acap-rs/remote-test.sh"]` line in the .cargo/config.toml, tests with the `aarch64-unknown-linux-gnu` target triplet will automatically be copied to the remote camera and executed there. Run these tests via `cargo test --target aarch64-unknown-linux-gnu`.

If you want to run tests locally, just make sure you clear the `CARGO_TEST_CAMERA` environment variable via `unset CARGO_TEST_CAMERA`.

## Example applications

Below is the list of examples available in the repository.

* [`consume_analytics_metadata`](apps/consume_analytics_metadata/src/main.rs)
: An example that consumes metadata.
* [`embedded_web_page`](apps/embedded_web_page/src/main.rs)
: An example that illustrates how to bundle an embedded web page.
* [`hello_world`](apps/hello_world/src/main.rs)
: A simple "Hello, World!" application.
* [`licensekey_handler`](apps/licensekey_handler/src/main.rs)
: An example that illustrates how to check the licensekey status.
* [`reverse_proxy`](apps/reverse_proxy/src/main.rs)
: Uses a web server and reverse proxy configuration to expose HTTP and WebSocket APIs.
* [`using_a_build_script`](apps/using_a_build_script/src/main.rs)
: Uses a build script to generate html, lib and app manifest files at build time.
* [`vapix_access`](apps/vapix_access/src/main.rs)
: Uses a VAPIX service account to access VAPIX APIs.

## Library crates

| Name           | Documentation                                                   |
|----------------|-----------------------------------------------------------------|
| acap-logging   | [on docs.rs](https://docs.rs/acap-logging/latest/acap_logging/) |
| acap-vapix     | [in source](crates/acap-vapix/src/lib.rs)                       |
| licensekey     | [in source](crates/licensekey/src/lib.rs)                       |
| licensekey-sys |                                                                 |
| mdb            |                                                                 |
| mdb-sys        |                                                                 |
=======
Should it nonetheless be of interest, one procedure is documented
in [this workflow](.github/workflows/on-host-workflow.yml).

## Developer tools

Tools for developing ACAP apps are provided primarily as binary crates.
The tools can be roughly divided into low level _plumbing_ and high level _porcelain_.

All of these tools are installed in the dev container of this project.
To install them in another project before they are released, use the `--git` option e.g. like:

```sh
cargo install --locked --git https://github.com/AxisCommunications/acap-rs.git cargo-acap-sdk
```

### Porcelain programs

The focus of these tools are to make common things easy.

- `cargo-acap-sdk` - Automation of common development workflows.
  - Status: ⚠️ Alpha
  - Documentation: [README](crates/cargo-acap-sdk/README.md)

### Plumbing programs

The focus of these tools are to make less common things possible.

- `acap-ssh-utils` - Utilities for interacting with Axis devices over SSH.
  - Status: ⚠️ Alpha
  - Documentation: [README](crates/acap-ssh-utils/README.md)
- `cargo-acap-build`: Build utilities for ACAP apps and other executables deployed to Axis devices.
  - Status: ⚠️ Alpha
  - Documentation: [README](crates/cargo-acap-build/README.md)
- `device-manager`: Utilities for manipulating a single Axis device.
  - Status: ⚠️ Alpha
  - Documentation: [README](crates/device-manager/README.md)
- `fleet-manager`: Utilities for manipulating multiple Axis devices.
  - Status: ⚠️ Alpha
  - Documentation: [README](crates/fleet-manager/README.md)

These can be installed independently and are provided as library crates too for developers who want
to write their own,
tailored tools.

## Libraries

To make it easier to relate the Rust offering to the official offering, the library crates are
grouped in a similar way as in the ACAP Native SDK APIs documentation.

> [!NOTE]
> If an API that is important to you is missing, create or upvote the feature request for it.

### ACAP Native API bindings

These are idiomatic and safe bindings for the C APIs.
Each crate has a corresponding `*-sys`, which is omitted for brevity.

- `axevent`: Bindings for the Event API.
  - Status: ⚠️ Alpha
  - Documentation: [Source code](crates/axevent/src/lib.rs)
- `axstorage`: Bindings for the Edge Storage API.
  - Status: ⚠️ Alpha
  - Documentation: [Source code](crates/axstorage/src/lib.rs)
- `bbox`: Bindings for the Bounding Box API.
  - Status: ⚠️ Alpha
  - Documentation: [Source code](crates/bbox/src/lib.rs)
- `licensekey`: Bindings for the License Key API.
  - Status: ⚠️ Alpha
  - Documentation: [Source code](crates/licensekey/src/lib.rs)
- `mdb`: Bindings for the Message Broker API.
  - Status: ⚠️ Alpha
  - Documentation: [Source code](crates/mdb/src/lib.rs)

### VAPIX API bindings

All the VAPIX APIs are provided by a single crate:

- `acap-vapix`: Bindings for various VAPIX APIs + credentials lookup.
  - Status: ⚠️ Alpha
  - Documentation: [README](crates/acap-vapix/README.md)

### Other library crates

These are not closely related to any official APIs but may nonetheless be helpful in their own way:

- `acap-logging`: Logging utilities for ACAP applications
  - Status: 🚧 Beta
  - Documentation: [Docs.rs](https://docs.rs/acap-logging/latest/acap_logging/)

## Documentation

Ideally information is provided when and where the reader needs it, such as:

- Tab completions and help texts for binaries.
- Docstrings and doctests for libraries.

This is however not always suitable, and this section lists other sources of documentation provided
by this project.

### Example applications

- `axstorage_example`: Writes data to files on all connected storages.
  - Status: ⚠️ Alpha
  - [Source code](apps/axstorage_example/src/main.rs)
- `bounding_box_example`: Draws simple overlays in video streams.
  - Status: ⚠️ Alpha
  - [Source code](apps/bounding_box_example/src/main.rs)
- `consume_analytics_metadata`: Subscribes to _analytics scene description_ data using `mdb`.
  - Status: ⚠️ Alpha
  - [Source code](apps/consume_analytics_metadata/src/main.rs)
- `embedded_web_page`: Bundles an embedded web page.
  - Status: ⚠️ Alpha
  - [Source code](apps/embedded_web_page/src/main.rs)
- `hello_world`:Sets up and uses logging using common functions and `acap-logging`.
  - Status: ⚠️ Alpha
  - [Source code](apps/hello_world/src/main.rs)
- `licensekey_handler`:Checks if an app is licensed using `licensekey`.
  - Status: ⚠️ Alpha
  - [Source code](apps/licensekey_handler/src/main.rs)
- `reverse_proxy`: Exposes HTTP and WebSocket APIs using a `axum` and reverse proxy configuration.
  - Status: ⚠️ Alpha
  - [Source code](apps/reverse_proxy/src/main.rs)
- `send_event`: Sends events using `axevent`.
  - Status: ⚠️ Alpha
  - [Source code](apps/send_event/src/main.rs)
- `using_a_build_script`: Generates html, lib and app manifest files using a build script.
  - Status: ⚠️ Alpha
  - [Source code](apps/using_a_build_script/src/main.rs)
- `vapix_access`: Accesses VAPIX APIs using `acap-vapix`.
  - Status: ⚠️ Alpha
  - [Source code](apps/vapix_access/src/main.rs)

<!-- inspect_env is omitted because it is intended primarily as a test -->
>>>>>>> cd8e5cc5

## Troubleshooting

The docker image may fail to build with the following included in the output:
`/usr/bin/env: 'sh\r': No such file or directory`
This is likely caused by `git` replacing POSIX newlines with Windows newlines in which case it can
be resolved by either

- cloning the code in Windows Subsystem for Linux (WSL), or
- reconfiguring `git`.

## License

[MIT](LICENSE)

[ACAP]: https://axiscommunications.github.io/acap-documentation/

[Rust]: https://doc.rust-lang.org/<|MERGE_RESOLUTION|>--- conflicted
+++ resolved
@@ -70,10 +70,141 @@
 ### Without container
 
 Development environments outside containers are more difficult to reproduce and maintain.
-<<<<<<< HEAD
-Should it nonetheless be of interest, one procedure is documented in [this workflow](.github/workflows/on-host-workflow.yml).
-
-## Testing
+Should it nonetheless be of interest, one procedure is documented
+in [this workflow](.github/workflows/on-host-workflow.yml).
+
+## Developer tools
+
+Tools for developing ACAP apps are provided primarily as binary crates.
+The tools can be roughly divided into low level _plumbing_ and high level _porcelain_.
+
+All of these tools are installed in the dev container of this project.
+To install them in another project before they are released, use the `--git` option e.g. like:
+
+```sh
+cargo install --locked --git https://github.com/AxisCommunications/acap-rs.git cargo-acap-sdk
+```
+
+### Porcelain programs
+
+The focus of these tools are to make common things easy.
+
+- `cargo-acap-sdk` - Automation of common development workflows.
+  - Status: ⚠️ Alpha
+  - Documentation: [README](crates/cargo-acap-sdk/README.md)
+
+### Plumbing programs
+
+The focus of these tools are to make less common things possible.
+
+- `acap-ssh-utils` - Utilities for interacting with Axis devices over SSH.
+  - Status: ⚠️ Alpha
+  - Documentation: [README](crates/acap-ssh-utils/README.md)
+- `cargo-acap-build`: Build utilities for ACAP apps and other executables deployed to Axis devices.
+  - Status: ⚠️ Alpha
+  - Documentation: [README](crates/cargo-acap-build/README.md)
+- `device-manager`: Utilities for manipulating a single Axis device.
+  - Status: ⚠️ Alpha
+  - Documentation: [README](crates/device-manager/README.md)
+- `fleet-manager`: Utilities for manipulating multiple Axis devices.
+  - Status: ⚠️ Alpha
+  - Documentation: [README](crates/fleet-manager/README.md)
+
+These can be installed independently and are provided as library crates too for developers who want
+to write their own,
+tailored tools.
+
+## Libraries
+
+To make it easier to relate the Rust offering to the official offering, the library crates are
+grouped in a similar way as in the ACAP Native SDK APIs documentation.
+
+> [!NOTE]
+> If an API that is important to you is missing, create or upvote the feature request for it.
+
+### ACAP Native API bindings
+
+These are idiomatic and safe bindings for the C APIs.
+Each crate has a corresponding `*-sys`, which is omitted for brevity.
+
+- `axevent`: Bindings for the Event API.
+  - Status: ⚠️ Alpha
+  - Documentation: [Source code](crates/axevent/src/lib.rs)
+- `axstorage`: Bindings for the Edge Storage API.
+  - Status: ⚠️ Alpha
+  - Documentation: [Source code](crates/axstorage/src/lib.rs)
+- `bbox`: Bindings for the Bounding Box API.
+  - Status: ⚠️ Alpha
+  - Documentation: [Source code](crates/bbox/src/lib.rs)
+- `licensekey`: Bindings for the License Key API.
+  - Status: ⚠️ Alpha
+  - Documentation: [Source code](crates/licensekey/src/lib.rs)
+- `mdb`: Bindings for the Message Broker API.
+  - Status: ⚠️ Alpha
+  - Documentation: [Source code](crates/mdb/src/lib.rs)
+
+### VAPIX API bindings
+
+All the VAPIX APIs are provided by a single crate:
+
+- `acap-vapix`: Bindings for various VAPIX APIs + credentials lookup.
+  - Status: ⚠️ Alpha
+  - Documentation: [README](crates/acap-vapix/README.md)
+
+### Other library crates
+
+These are not closely related to any official APIs but may nonetheless be helpful in their own way:
+
+- `acap-logging`: Logging utilities for ACAP applications
+  - Status: 🚧 Beta
+  - Documentation: [Docs.rs](https://docs.rs/acap-logging/latest/acap_logging/)
+
+## Documentation
+
+Ideally information is provided when and where the reader needs it, such as:
+
+- Tab completions and help texts for binaries.
+- Docstrings and doctests for libraries.
+
+This is however not always suitable, and this section lists other sources of documentation provided
+by this project.
+
+### Example applications
+
+- `axstorage_example`: Writes data to files on all connected storages.
+  - Status: ⚠️ Alpha
+  - [Source code](apps/axstorage_example/src/main.rs)
+- `bounding_box_example`: Draws simple overlays in video streams.
+  - Status: ⚠️ Alpha
+  - [Source code](apps/bounding_box_example/src/main.rs)
+- `consume_analytics_metadata`: Subscribes to _analytics scene description_ data using `mdb`.
+  - Status: ⚠️ Alpha
+  - [Source code](apps/consume_analytics_metadata/src/main.rs)
+- `embedded_web_page`: Bundles an embedded web page.
+  - Status: ⚠️ Alpha
+  - [Source code](apps/embedded_web_page/src/main.rs)
+- `hello_world`:Sets up and uses logging using common functions and `acap-logging`.
+  - Status: ⚠️ Alpha
+  - [Source code](apps/hello_world/src/main.rs)
+- `licensekey_handler`:Checks if an app is licensed using `licensekey`.
+  - Status: ⚠️ Alpha
+  - [Source code](apps/licensekey_handler/src/main.rs)
+- `reverse_proxy`: Exposes HTTP and WebSocket APIs using a `axum` and reverse proxy configuration.
+  - Status: ⚠️ Alpha
+  - [Source code](apps/reverse_proxy/src/main.rs)
+- `send_event`: Sends events using `axevent`.
+  - Status: ⚠️ Alpha
+  - [Source code](apps/send_event/src/main.rs)
+- `using_a_build_script`: Generates html, lib and app manifest files using a build script.
+  - Status: ⚠️ Alpha
+  - [Source code](apps/using_a_build_script/src/main.rs)
+- `vapix_access`: Accesses VAPIX APIs using `acap-vapix`.
+  - Status: ⚠️ Alpha
+  - [Source code](apps/vapix_access/src/main.rs)
+
+<!-- inspect_env is omitted because it is intended primarily as a test -->
+
+### Testing
 Some items in this workspace rely on libraries or hardware on Axis cameras. This makes testing difficult since these tests cannot run on an arbitrary x86_64 host. Below are some steps to enable running unit test on device.
 
 1. Connect an Axis camera to your network and ensure it is accessible.
@@ -87,170 +218,6 @@
 
 If you want to run tests locally, just make sure you clear the `CARGO_TEST_CAMERA` environment variable via `unset CARGO_TEST_CAMERA`.
 
-## Example applications
-
-Below is the list of examples available in the repository.
-
-* [`consume_analytics_metadata`](apps/consume_analytics_metadata/src/main.rs)
-: An example that consumes metadata.
-* [`embedded_web_page`](apps/embedded_web_page/src/main.rs)
-: An example that illustrates how to bundle an embedded web page.
-* [`hello_world`](apps/hello_world/src/main.rs)
-: A simple "Hello, World!" application.
-* [`licensekey_handler`](apps/licensekey_handler/src/main.rs)
-: An example that illustrates how to check the licensekey status.
-* [`reverse_proxy`](apps/reverse_proxy/src/main.rs)
-: Uses a web server and reverse proxy configuration to expose HTTP and WebSocket APIs.
-* [`using_a_build_script`](apps/using_a_build_script/src/main.rs)
-: Uses a build script to generate html, lib and app manifest files at build time.
-* [`vapix_access`](apps/vapix_access/src/main.rs)
-: Uses a VAPIX service account to access VAPIX APIs.
-
-## Library crates
-
-| Name           | Documentation                                                   |
-|----------------|-----------------------------------------------------------------|
-| acap-logging   | [on docs.rs](https://docs.rs/acap-logging/latest/acap_logging/) |
-| acap-vapix     | [in source](crates/acap-vapix/src/lib.rs)                       |
-| licensekey     | [in source](crates/licensekey/src/lib.rs)                       |
-| licensekey-sys |                                                                 |
-| mdb            |                                                                 |
-| mdb-sys        |                                                                 |
-=======
-Should it nonetheless be of interest, one procedure is documented
-in [this workflow](.github/workflows/on-host-workflow.yml).
-
-## Developer tools
-
-Tools for developing ACAP apps are provided primarily as binary crates.
-The tools can be roughly divided into low level _plumbing_ and high level _porcelain_.
-
-All of these tools are installed in the dev container of this project.
-To install them in another project before they are released, use the `--git` option e.g. like:
-
-```sh
-cargo install --locked --git https://github.com/AxisCommunications/acap-rs.git cargo-acap-sdk
-```
-
-### Porcelain programs
-
-The focus of these tools are to make common things easy.
-
-- `cargo-acap-sdk` - Automation of common development workflows.
-  - Status: ⚠️ Alpha
-  - Documentation: [README](crates/cargo-acap-sdk/README.md)
-
-### Plumbing programs
-
-The focus of these tools are to make less common things possible.
-
-- `acap-ssh-utils` - Utilities for interacting with Axis devices over SSH.
-  - Status: ⚠️ Alpha
-  - Documentation: [README](crates/acap-ssh-utils/README.md)
-- `cargo-acap-build`: Build utilities for ACAP apps and other executables deployed to Axis devices.
-  - Status: ⚠️ Alpha
-  - Documentation: [README](crates/cargo-acap-build/README.md)
-- `device-manager`: Utilities for manipulating a single Axis device.
-  - Status: ⚠️ Alpha
-  - Documentation: [README](crates/device-manager/README.md)
-- `fleet-manager`: Utilities for manipulating multiple Axis devices.
-  - Status: ⚠️ Alpha
-  - Documentation: [README](crates/fleet-manager/README.md)
-
-These can be installed independently and are provided as library crates too for developers who want
-to write their own,
-tailored tools.
-
-## Libraries
-
-To make it easier to relate the Rust offering to the official offering, the library crates are
-grouped in a similar way as in the ACAP Native SDK APIs documentation.
-
-> [!NOTE]
-> If an API that is important to you is missing, create or upvote the feature request for it.
-
-### ACAP Native API bindings
-
-These are idiomatic and safe bindings for the C APIs.
-Each crate has a corresponding `*-sys`, which is omitted for brevity.
-
-- `axevent`: Bindings for the Event API.
-  - Status: ⚠️ Alpha
-  - Documentation: [Source code](crates/axevent/src/lib.rs)
-- `axstorage`: Bindings for the Edge Storage API.
-  - Status: ⚠️ Alpha
-  - Documentation: [Source code](crates/axstorage/src/lib.rs)
-- `bbox`: Bindings for the Bounding Box API.
-  - Status: ⚠️ Alpha
-  - Documentation: [Source code](crates/bbox/src/lib.rs)
-- `licensekey`: Bindings for the License Key API.
-  - Status: ⚠️ Alpha
-  - Documentation: [Source code](crates/licensekey/src/lib.rs)
-- `mdb`: Bindings for the Message Broker API.
-  - Status: ⚠️ Alpha
-  - Documentation: [Source code](crates/mdb/src/lib.rs)
-
-### VAPIX API bindings
-
-All the VAPIX APIs are provided by a single crate:
-
-- `acap-vapix`: Bindings for various VAPIX APIs + credentials lookup.
-  - Status: ⚠️ Alpha
-  - Documentation: [README](crates/acap-vapix/README.md)
-
-### Other library crates
-
-These are not closely related to any official APIs but may nonetheless be helpful in their own way:
-
-- `acap-logging`: Logging utilities for ACAP applications
-  - Status: 🚧 Beta
-  - Documentation: [Docs.rs](https://docs.rs/acap-logging/latest/acap_logging/)
-
-## Documentation
-
-Ideally information is provided when and where the reader needs it, such as:
-
-- Tab completions and help texts for binaries.
-- Docstrings and doctests for libraries.
-
-This is however not always suitable, and this section lists other sources of documentation provided
-by this project.
-
-### Example applications
-
-- `axstorage_example`: Writes data to files on all connected storages.
-  - Status: ⚠️ Alpha
-  - [Source code](apps/axstorage_example/src/main.rs)
-- `bounding_box_example`: Draws simple overlays in video streams.
-  - Status: ⚠️ Alpha
-  - [Source code](apps/bounding_box_example/src/main.rs)
-- `consume_analytics_metadata`: Subscribes to _analytics scene description_ data using `mdb`.
-  - Status: ⚠️ Alpha
-  - [Source code](apps/consume_analytics_metadata/src/main.rs)
-- `embedded_web_page`: Bundles an embedded web page.
-  - Status: ⚠️ Alpha
-  - [Source code](apps/embedded_web_page/src/main.rs)
-- `hello_world`:Sets up and uses logging using common functions and `acap-logging`.
-  - Status: ⚠️ Alpha
-  - [Source code](apps/hello_world/src/main.rs)
-- `licensekey_handler`:Checks if an app is licensed using `licensekey`.
-  - Status: ⚠️ Alpha
-  - [Source code](apps/licensekey_handler/src/main.rs)
-- `reverse_proxy`: Exposes HTTP and WebSocket APIs using a `axum` and reverse proxy configuration.
-  - Status: ⚠️ Alpha
-  - [Source code](apps/reverse_proxy/src/main.rs)
-- `send_event`: Sends events using `axevent`.
-  - Status: ⚠️ Alpha
-  - [Source code](apps/send_event/src/main.rs)
-- `using_a_build_script`: Generates html, lib and app manifest files using a build script.
-  - Status: ⚠️ Alpha
-  - [Source code](apps/using_a_build_script/src/main.rs)
-- `vapix_access`: Accesses VAPIX APIs using `acap-vapix`.
-  - Status: ⚠️ Alpha
-  - [Source code](apps/vapix_access/src/main.rs)
-
-<!-- inspect_env is omitted because it is intended primarily as a test -->
->>>>>>> cd8e5cc5
 
 ## Troubleshooting
 
