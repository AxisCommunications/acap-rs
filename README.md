# ACAP for Rust

_Easy and safe [ACAP] apps using [Rust]_

> [!IMPORTANT]
> This project is an experiment provided "as is".
> While we strive to maintain it, there's no guarantee of ongoing support, and it may become unmaintained in the future.
> Your contributions are appreciated, and feel free to fork and continue the journey if needed.

This repo is home to a mixture of developer tools, example apps, and library crates.
To simply get started with a new app, please see [acap-rs-app-template](https://github.com/AxisCommunications/acap-rs-app-template).

## Quickstart guide

The quickest way to build the `hello_world` example is to launch the dev container and run `make build AXIS_PACKAGE=hello_world`.
Once it completes there should be two `.eap` files in `target/acap`:

```console
$ ls -1 target/acap
hello_world_1_0_0_aarch64.eap
```

If you prefer to not use dev containers, or the implementation in your favorite IDE is buggy, the app can be built using only `docker`:

```sh
docker build --tag acap-rs .
docker run \
  --interactive \
  --rm \
  --tty \
  --user $(id -u):$(id -g) \
  --volume $(pwd):$(pwd) \
  --workdir $(pwd) \
  acap-rs \
  make build AXIS_PACKAGE=hello_world
```

This works with any of the [example applications](#example-applications).

## Advanced setup

Ensure global prerequisites are installed:

* Docker
* Rust e.g. [using rustup](https://www.rust-lang.org/tools/install)
* Python e.g. using [pyenv](https://github.com/pyenv/pyenv)
<<<<<<< HEAD
* `scp`, `ssh`, and `sshpass` (needed only for `make run`)
=======
  * When using the system python on some versions of Debian and Ubuntu, it is necessary to `apt install python3-venv`.
>>>>>>> 64970ae5

Create, activate and populate the local development environment like

```sh
source ./init_env.sh
make sync_env
```

Important workflows are documented in the [Makefile](./Makefile) and can now be listed with `make help`.

## Example applications

Below is the list of examples available in the repository.

* [`embedded_web_page`](apps/embedded_web_page/src/main.rs)
: An example that illustrates how to bundle an embedded web page.
* [`hello_world`](apps/hello_world/src/main.rs)
: A simple "Hello, World!" application.
* [`licensekey_handler`](apps/licensekey_handler/src/main.rs)
: An example that illustrates how to check the licensekey status.

## License

[MIT](LICENSE)

[ACAP]: https://axiscommunications.github.io/acap-documentation/
[Rust]: https://doc.rust-lang.org/<|MERGE_RESOLUTION|>--- conflicted
+++ resolved
@@ -44,11 +44,8 @@
 * Docker
 * Rust e.g. [using rustup](https://www.rust-lang.org/tools/install)
 * Python e.g. using [pyenv](https://github.com/pyenv/pyenv)
-<<<<<<< HEAD
+  * When using the system python on some versions of Debian and Ubuntu, it is necessary to `apt install python3-venv`.
 * `scp`, `ssh`, and `sshpass` (needed only for `make run`)
-=======
-  * When using the system python on some versions of Debian and Ubuntu, it is necessary to `apt install python3-venv`.
->>>>>>> 64970ae5
 
 Create, activate and populate the local development environment like
 
