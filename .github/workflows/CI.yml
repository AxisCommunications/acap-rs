name: CI

on:
  push:
    branches: [ main ]
  pull_request:

jobs:
  build:
    runs-on: ubuntu-22.04
    steps:
      - name: Checkout
        uses: actions/checkout@v4
      - name: Install dev container dependencies
        run: npm install -g @devcontainers/cli@0.65.0
      - name: Run checks in dev container
        run: |
<<<<<<< HEAD
          make --always-make check_all
          PACKAGE=licensekey_handler make build
          PACKAGE=embedded_web_page make build
          PACKAGE=reverse_proxy make build
=======
          devcontainer up --workspace-folder .
          devcontainer exec --workspace-folder . make --always-make check_all
          devcontainer exec --workspace-folder . make build AXIS_PACKAGE=licensekey_handler
          devcontainer exec --workspace-folder . make build AXIS_PACKAGE=embedded_web_page
          devcontainer exec --workspace-folder . make build AXIS_PACKAGE=using_a_build_script
>>>>>>> 456d8ab5
<|MERGE_RESOLUTION|>--- conflicted
+++ resolved
@@ -15,15 +15,9 @@
         run: npm install -g @devcontainers/cli@0.65.0
       - name: Run checks in dev container
         run: |
-<<<<<<< HEAD
-          make --always-make check_all
-          PACKAGE=licensekey_handler make build
-          PACKAGE=embedded_web_page make build
-          PACKAGE=reverse_proxy make build
-=======
           devcontainer up --workspace-folder .
           devcontainer exec --workspace-folder . make --always-make check_all
           devcontainer exec --workspace-folder . make build AXIS_PACKAGE=licensekey_handler
           devcontainer exec --workspace-folder . make build AXIS_PACKAGE=embedded_web_page
           devcontainer exec --workspace-folder . make build AXIS_PACKAGE=using_a_build_script
->>>>>>> 456d8ab5
+          devcontainer exec --workspace-folder . make build AXIS_PACKAGE=reverse_proxy