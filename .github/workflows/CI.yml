name: CI

on:
  push:
    branches: [ main ]
  pull_request:

jobs:
  build:
    runs-on: ubuntu-22.04
    steps:
      - name: Checkout
        uses: actions/checkout@v4
      - name: Install dev container dependencies
        run: npm install -g @devcontainers/cli@0.65.0
      - name: Run checks in dev container
        run: |
          devcontainer up --workspace-folder .
          devcontainer exec --workspace-folder . make --always-make check_all
          devcontainer exec --workspace-folder . make build AXIS_PACKAGE=licensekey_handler
          devcontainer exec --workspace-folder . make build AXIS_PACKAGE=embedded_web_page
          devcontainer exec --workspace-folder . make build AXIS_PACKAGE=using_a_build_script
<<<<<<< HEAD
          devcontainer exec --workspace-folder . make build AXIS_PACKAGE=reverse_proxy
=======
          devcontainer exec --workspace-folder . make build AXIS_PACKAGE=vapix_access
>>>>>>> 4715543f
<|MERGE_RESOLUTION|>--- conflicted
+++ resolved
@@ -19,9 +19,6 @@
           devcontainer exec --workspace-folder . make --always-make check_all
           devcontainer exec --workspace-folder . make build AXIS_PACKAGE=licensekey_handler
           devcontainer exec --workspace-folder . make build AXIS_PACKAGE=embedded_web_page
+          devcontainer exec --workspace-folder . make build AXIS_PACKAGE=reverse_proxy
           devcontainer exec --workspace-folder . make build AXIS_PACKAGE=using_a_build_script
-<<<<<<< HEAD
-          devcontainer exec --workspace-folder . make build AXIS_PACKAGE=reverse_proxy
-=======
-          devcontainer exec --workspace-folder . make build AXIS_PACKAGE=vapix_access
->>>>>>> 4715543f
+          devcontainer exec --workspace-folder . make build AXIS_PACKAGE=vapix_access